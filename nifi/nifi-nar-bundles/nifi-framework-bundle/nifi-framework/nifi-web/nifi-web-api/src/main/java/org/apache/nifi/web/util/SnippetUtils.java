/*
 * Licensed to the Apache Software Foundation (ASF) under one or more
 * contributor license agreements.  See the NOTICE file distributed with
 * this work for additional information regarding copyright ownership.
 * The ASF licenses this file to You under the Apache License, Version 2.0
 * (the "License"); you may not use this file except in compliance with
 * the License.  You may obtain a copy of the License at
 *
 *     http://www.apache.org/licenses/LICENSE-2.0
 *
 * Unless required by applicable law or agreed to in writing, software
 * distributed under the License is distributed on an "AS IS" BASIS,
 * WITHOUT WARRANTIES OR CONDITIONS OF ANY KIND, either express or implied.
 * See the License for the specific language governing permissions and
 * limitations under the License.
 */
package org.apache.nifi.web.util;

import java.nio.charset.StandardCharsets;
import java.util.ArrayList;
import java.util.Collection;
import java.util.HashMap;
import java.util.HashSet;
import java.util.LinkedHashSet;
import java.util.List;
import java.util.Map;
import java.util.Set;
import java.util.UUID;

import org.apache.nifi.cluster.context.ClusterContext;
import org.apache.nifi.cluster.context.ClusterContextThreadLocal;
import org.apache.nifi.components.PropertyDescriptor;
import org.apache.nifi.connectable.ConnectableType;
import org.apache.nifi.connectable.Connection;
import org.apache.nifi.connectable.Funnel;
import org.apache.nifi.connectable.Port;
import org.apache.nifi.controller.FlowController;
import org.apache.nifi.controller.ProcessorNode;
import org.apache.nifi.controller.ScheduledState;
import org.apache.nifi.controller.Snippet;
import org.apache.nifi.controller.label.Label;
import org.apache.nifi.controller.service.ControllerServiceNode;
import org.apache.nifi.controller.service.ControllerServiceState;
import org.apache.nifi.groups.ProcessGroup;
import org.apache.nifi.groups.RemoteProcessGroup;
import org.apache.nifi.web.api.dto.ConnectableDTO;
import org.apache.nifi.web.api.dto.ConnectionDTO;
import org.apache.nifi.web.api.dto.ControllerServiceDTO;
import org.apache.nifi.web.api.dto.DtoFactory;
import org.apache.nifi.web.api.dto.FlowSnippetDTO;
import org.apache.nifi.web.api.dto.FunnelDTO;
import org.apache.nifi.web.api.dto.LabelDTO;
import org.apache.nifi.web.api.dto.PortDTO;
import org.apache.nifi.web.api.dto.ProcessGroupDTO;
import org.apache.nifi.web.api.dto.ProcessorConfigDTO;
import org.apache.nifi.web.api.dto.ProcessorDTO;
import org.apache.nifi.web.api.dto.PropertyDescriptorDTO;
import org.apache.nifi.web.api.dto.RemoteProcessGroupContentsDTO;
import org.apache.nifi.web.api.dto.RemoteProcessGroupDTO;
import org.apache.nifi.web.api.dto.RemoteProcessGroupPortDTO;

/**
 * Template utilities.
 */
public final class SnippetUtils {

    private FlowController flowController;
    private DtoFactory dtoFactory;

    /**
     * Populates the specified snippet and returns the details.
     *
     * @param snippet
     * @param recurse
     * @return
     */
    public FlowSnippetDTO populateFlowSnippet(Snippet snippet, boolean recurse) {
        final FlowSnippetDTO snippetDto = new FlowSnippetDTO();
        final String groupId = snippet.getParentGroupId();
        final ProcessGroup processGroup = flowController.getGroup(groupId);

        // ensure the group could be found
        if (processGroup == null) {
            throw new IllegalStateException("The parent process group for this snippet could not be found.");
        }

        // add any processors
        if (!snippet.getProcessors().isEmpty()) {
            final Set<ProcessorDTO> processors = new LinkedHashSet<>();
            for (String processorId : snippet.getProcessors()) {
                final ProcessorNode processor = processGroup.getProcessor(processorId);
                if (processor == null) {
                    throw new IllegalStateException("A processor in this snippet could not be found.");
                }
                processors.add(dtoFactory.createProcessorDto(processor));
            }
            snippetDto.setProcessors(processors);
        }

        // add any connections
        if (!snippet.getConnections().isEmpty()) {
            final Set<ConnectionDTO> connections = new LinkedHashSet<>();
            for (String connectionId : snippet.getConnections()) {
                final Connection connection = processGroup.getConnection(connectionId);
                if (connection == null) {
                    throw new IllegalStateException("A connection in this snippet could not be found.");
                }
                connections.add(dtoFactory.createConnectionDto(connection));
            }
            snippetDto.setConnections(connections);
        }

        // add any funnels
        if (!snippet.getFunnels().isEmpty()) {
            final Set<FunnelDTO> funnels = new LinkedHashSet<>();
            for (String funnelId : snippet.getFunnels()) {
                final Funnel funnel = processGroup.getFunnel(funnelId);
                if (funnel == null) {
                    throw new IllegalStateException("A funnel in this snippet could not be found.");
                }
                funnels.add(dtoFactory.createFunnelDto(funnel));
            }
            snippetDto.setFunnels(funnels);
        }

        // add any input ports
        if (!snippet.getInputPorts().isEmpty()) {
            final Set<PortDTO> inputPorts = new LinkedHashSet<>();
            for (String inputPortId : snippet.getInputPorts()) {
                final Port inputPort = processGroup.getInputPort(inputPortId);
                if (inputPort == null) {
                    throw new IllegalStateException("An input port in this snippet could not be found.");
                }
                inputPorts.add(dtoFactory.createPortDto(inputPort));
            }
            snippetDto.setInputPorts(inputPorts);
        }

        // add any labels
        if (!snippet.getLabels().isEmpty()) {
            final Set<LabelDTO> labels = new LinkedHashSet<>();
            for (String labelId : snippet.getLabels()) {
                final Label label = processGroup.getLabel(labelId);
                if (label == null) {
                    throw new IllegalStateException("A label in this snippet could not be found.");
                }
                labels.add(dtoFactory.createLabelDto(label));
            }
            snippetDto.setLabels(labels);
        }

        // add any output ports
        if (!snippet.getOutputPorts().isEmpty()) {
            final Set<PortDTO> outputPorts = new LinkedHashSet<>();
            for (String outputPortId : snippet.getOutputPorts()) {
                final Port outputPort = processGroup.getOutputPort(outputPortId);
                if (outputPort == null) {
                    throw new IllegalStateException("An output port in this snippet could not be found.");
                }
                outputPorts.add(dtoFactory.createPortDto(outputPort));
            }
            snippetDto.setOutputPorts(outputPorts);
        }

        // add any process groups
        if (!snippet.getProcessGroups().isEmpty()) {
            final Set<ProcessGroupDTO> processGroups = new LinkedHashSet<>();
            for (String childGroupId : snippet.getProcessGroups()) {
                final ProcessGroup childGroup = processGroup.getProcessGroup(childGroupId);
                if (childGroup == null) {
                    throw new IllegalStateException("A process group in this snippet could not be found.");
                }
                processGroups.add(dtoFactory.createProcessGroupDto(childGroup, recurse));
            }
            snippetDto.setProcessGroups(processGroups);
        }

        // add any remote process groups
        if (!snippet.getRemoteProcessGroups().isEmpty()) {
            final Set<RemoteProcessGroupDTO> remoteProcessGroups = new LinkedHashSet<>();
            for (String remoteProcessGroupId : snippet.getRemoteProcessGroups()) {
                final RemoteProcessGroup remoteProcessGroup = processGroup.getRemoteProcessGroup(remoteProcessGroupId);
                if (remoteProcessGroup == null) {
                    throw new IllegalStateException("A remote process group in this snippet could not be found.");
                }
                remoteProcessGroups.add(dtoFactory.createRemoteProcessGroupDto(remoteProcessGroup));
            }
            snippetDto.setRemoteProcessGroups(remoteProcessGroups);
        }

        addControllerServicesToSnippet(snippetDto);

        return snippetDto;
    }

    private void addControllerServicesToSnippet(final FlowSnippetDTO snippetDto) {
        final Set<ProcessorDTO> processors = snippetDto.getProcessors();
        if (processors != null) {
            for (final ProcessorDTO processorDto : processors) {
                addControllerServicesToSnippet(snippetDto, processorDto);
            }
        }

        final Set<ProcessGroupDTO> childGroups = snippetDto.getProcessGroups();
        if (childGroups != null) {
            for (final ProcessGroupDTO processGroupDto : childGroups) {
                final FlowSnippetDTO childGroupDto = processGroupDto.getContents();
                if (childGroupDto != null) {
                    addControllerServicesToSnippet(childGroupDto);
                }
            }
        }
    }

    private void addControllerServicesToSnippet(final FlowSnippetDTO snippet, final ProcessorDTO processorDto) {
        final ProcessorConfigDTO configDto = processorDto.getConfig();
        if (configDto == null) {
            return;
        }

        final Map<String, PropertyDescriptorDTO> descriptors = configDto.getDescriptors();
        final Map<String, String> properties = configDto.getProperties();

        if (properties != null && descriptors != null) {
            for (final Map.Entry<String, String> entry : properties.entrySet()) {
                final String propName = entry.getKey();
                final String propValue = entry.getValue();
                if (propValue == null) {
                    continue;
                }

                final PropertyDescriptorDTO propertyDescriptorDto = descriptors.get(propName);
                if (propertyDescriptorDto != null && propertyDescriptorDto.getIdentifiesControllerService() != null) {
                    final ControllerServiceNode serviceNode = flowController.getControllerServiceNode(propValue);
                    if (serviceNode != null) {
                        addControllerServicesToSnippet(snippet, serviceNode);
                    }
                }
            }
        }
    }

    private void addControllerServicesToSnippet(final FlowSnippetDTO snippet, final ControllerServiceNode serviceNode) {
        if (isServicePresent(serviceNode.getIdentifier(), snippet.getControllerServices())) {
            return;
        }

        final ControllerServiceDTO serviceNodeDto = dtoFactory.createControllerServiceDto(serviceNode);
        Set<ControllerServiceDTO> existingServiceDtos = snippet.getControllerServices();
        if (existingServiceDtos == null) {
            existingServiceDtos = new HashSet<>();
            snippet.setControllerServices(existingServiceDtos);
        }
        existingServiceDtos.add(serviceNodeDto);

        for (final Map.Entry<PropertyDescriptor, String> entry : serviceNode.getProperties().entrySet()) {
            final PropertyDescriptor descriptor = entry.getKey();
            final String propertyValue = entry.getValue();
<<<<<<< HEAD
            
            if ( descriptor.getControllerServiceDefinition() != null && propertyValue != null ) {
=======

            if (descriptor.getControllerServiceDefinition() != null) {
>>>>>>> 384b2ac2
                final ControllerServiceNode referencedNode = flowController.getControllerServiceNode(propertyValue);
                if (referencedNode == null) {
                    throw new IllegalStateException("Controller Service with ID " + propertyValue + " is referenced in template but cannot be found");
                }

                final String referencedNodeId = referencedNode.getIdentifier();

                final boolean alreadyPresent = isServicePresent(referencedNodeId, snippet.getControllerServices());
                if (!alreadyPresent) {
                    addControllerServicesToSnippet(snippet, referencedNode);
                }
            }
        }
    }

    private boolean isServicePresent(final String serviceId, final Collection<ControllerServiceDTO> services) {
        if (services == null) {
            return false;
        }

        for (final ControllerServiceDTO existingService : services) {
            if (serviceId.equals(existingService.getId())) {
                return true;
            }
        }

        return false;
    }

    public FlowSnippetDTO copy(final FlowSnippetDTO snippetContents, final ProcessGroup group) {
        final FlowSnippetDTO snippetCopy = copyContentsForGroup(snippetContents, group.getIdentifier(), null, null);
        resolveNameConflicts(snippetCopy, group);
        return snippetCopy;
    }

    private void resolveNameConflicts(final FlowSnippetDTO snippetContents, final ProcessGroup group) {
        // get a list of all names of ports so that we can rename the ports as needed.
        final List<String> existingPortNames = new ArrayList<>();
        for (final Port inputPort : group.getInputPorts()) {
            existingPortNames.add(inputPort.getName());
        }
        for (final Port outputPort : group.getOutputPorts()) {
            existingPortNames.add(outputPort.getName());
        }

        // rename ports
        if (snippetContents.getInputPorts() != null) {
            for (final PortDTO portDTO : snippetContents.getInputPorts()) {
                String portName = portDTO.getName();
                while (existingPortNames.contains(portName)) {
                    portName = "Copy of " + portName;
                }
                portDTO.setName(portName);
                existingPortNames.add(portDTO.getName());
            }
        }
        if (snippetContents.getOutputPorts() != null) {
            for (final PortDTO portDTO : snippetContents.getOutputPorts()) {
                String portName = portDTO.getName();
                while (existingPortNames.contains(portName)) {
                    portName = "Copy of " + portName;
                }
                portDTO.setName(portName);
                existingPortNames.add(portDTO.getName());
            }
        }

        // get a list of all names of process groups so that we can rename as needed.
        final List<String> groupNames = new ArrayList<>();
        for (final ProcessGroup childGroup : group.getProcessGroups()) {
            groupNames.add(childGroup.getName());
        }

        if (snippetContents.getProcessGroups() != null) {
            for (final ProcessGroupDTO groupDTO : snippetContents.getProcessGroups()) {
                String groupName = groupDTO.getName();
                while (groupNames.contains(groupName)) {
                    groupName = "Copy of " + groupName;
                }
                groupDTO.setName(groupName);
                groupNames.add(groupDTO.getName());
            }
        }
    }

    private FlowSnippetDTO copyContentsForGroup(final FlowSnippetDTO snippetContents, final String groupId, final Map<String, ConnectableDTO> parentConnectableMap, Map<String, String> serviceIdMap) {
        final FlowSnippetDTO snippetContentsCopy = new FlowSnippetDTO();

        //
        // Copy the Controller Services
        //
        if (serviceIdMap == null) {
            serviceIdMap = new HashMap<>();
            final Set<ControllerServiceDTO> services = new HashSet<>();
            if (snippetContents.getControllerServices() != null) {
                for (final ControllerServiceDTO serviceDTO : snippetContents.getControllerServices()) {
                    final ControllerServiceDTO service = dtoFactory.copy(serviceDTO);
                    service.setId(generateId(serviceDTO.getId()));
                    service.setState(ControllerServiceState.DISABLED.name());
                    services.add(service);

                    // Map old service ID to new service ID so that we can make sure that we reference the new ones.
                    serviceIdMap.put(serviceDTO.getId(), service.getId());
                }
            }

            // if there is any controller service that maps to another controller service, update the id's
            for (final ControllerServiceDTO serviceDTO : services) {
                final Map<String, String> properties = serviceDTO.getProperties();
                final Map<String, PropertyDescriptorDTO> descriptors = serviceDTO.getDescriptors();
                if (properties != null && descriptors != null) {
                    for (final PropertyDescriptorDTO descriptor : descriptors.values()) {
                        if (descriptor.getIdentifiesControllerService() != null) {
                            final String currentServiceId = properties.get(descriptor.getName());
                            if (currentServiceId == null) {
                                continue;
                            }

                            final String newServiceId = serviceIdMap.get(currentServiceId);
                            properties.put(descriptor.getName(), newServiceId);
                        }
                    }
                }
            }
            snippetContentsCopy.setControllerServices(services);
        }

        //
        // Copy the labels
        //
        final Set<LabelDTO> labels = new HashSet<>();
        if (snippetContents.getLabels() != null) {
            for (final LabelDTO labelDTO : snippetContents.getLabels()) {
                final LabelDTO label = dtoFactory.copy(labelDTO);
                label.setId(generateId(labelDTO.getId()));
                label.setParentGroupId(groupId);
                labels.add(label);
            }
        }
        snippetContentsCopy.setLabels(labels);

        //
        // Copy connectable components
        //
        // maps a group ID-ID of a Connectable in the template to the new instance
        final Map<String, ConnectableDTO> connectableMap = new HashMap<>();

        //
        // Copy the funnels
        //
        final Set<FunnelDTO> funnels = new HashSet<>();
        if (snippetContents.getFunnels() != null) {
            for (final FunnelDTO funnelDTO : snippetContents.getFunnels()) {
                final FunnelDTO cp = dtoFactory.copy(funnelDTO);
                cp.setId(generateId(funnelDTO.getId()));
                cp.setParentGroupId(groupId);
                funnels.add(cp);

                connectableMap.put(funnelDTO.getParentGroupId() + "-" + funnelDTO.getId(), dtoFactory.createConnectableDto(cp));
            }
        }
        snippetContentsCopy.setFunnels(funnels);

        final Set<PortDTO> inputPorts = new HashSet<>();
        if (snippetContents.getInputPorts() != null) {
            for (final PortDTO portDTO : snippetContents.getInputPorts()) {
                final PortDTO cp = dtoFactory.copy(portDTO);
                cp.setId(generateId(portDTO.getId()));
                cp.setParentGroupId(groupId);
                cp.setState(ScheduledState.STOPPED.toString());
                inputPorts.add(cp);

                final ConnectableDTO portConnectable = dtoFactory.createConnectableDto(cp, ConnectableType.INPUT_PORT);
                connectableMap.put(portDTO.getParentGroupId() + "-" + portDTO.getId(), portConnectable);
                if (parentConnectableMap != null) {
                    parentConnectableMap.put(portDTO.getParentGroupId() + "-" + portDTO.getId(), portConnectable);
                }
            }
        }
        snippetContentsCopy.setInputPorts(inputPorts);

        final Set<PortDTO> outputPorts = new HashSet<>();
        if (snippetContents.getOutputPorts() != null) {
            for (final PortDTO portDTO : snippetContents.getOutputPorts()) {
                final PortDTO cp = dtoFactory.copy(portDTO);
                cp.setId(generateId(portDTO.getId()));
                cp.setParentGroupId(groupId);
                cp.setState(ScheduledState.STOPPED.toString());
                outputPorts.add(cp);

                final ConnectableDTO portConnectable = dtoFactory.createConnectableDto(cp, ConnectableType.OUTPUT_PORT);
                connectableMap.put(portDTO.getParentGroupId() + "-" + portDTO.getId(), portConnectable);
                if (parentConnectableMap != null) {
                    parentConnectableMap.put(portDTO.getParentGroupId() + "-" + portDTO.getId(), portConnectable);
                }
            }
        }
        snippetContentsCopy.setOutputPorts(outputPorts);

        //
        // Copy the processors
        //
        final Set<ProcessorDTO> processors = new HashSet<>();
        if (snippetContents.getProcessors() != null) {
            for (final ProcessorDTO processorDTO : snippetContents.getProcessors()) {
                final ProcessorDTO cp = dtoFactory.copy(processorDTO);
                cp.setId(generateId(processorDTO.getId()));
                cp.setParentGroupId(groupId);
                cp.setState(ScheduledState.STOPPED.toString());
                processors.add(cp);

                connectableMap.put(processorDTO.getParentGroupId() + "-" + processorDTO.getId(), dtoFactory.createConnectableDto(cp));
            }
        }
        snippetContentsCopy.setProcessors(processors);

        // if there is any controller service that maps to another controller service, update the id's
        updateControllerServiceIdentifiers(snippetContentsCopy, serviceIdMap);

        // 
        // Copy ProcessGroups
        //
        // instantiate the process groups, renaming as necessary
        final Set<ProcessGroupDTO> groups = new HashSet<>();
        if (snippetContents.getProcessGroups() != null) {
            for (final ProcessGroupDTO groupDTO : snippetContents.getProcessGroups()) {
                final ProcessGroupDTO cp = dtoFactory.copy(groupDTO, false);
                cp.setId(generateId(groupDTO.getId()));
                cp.setParentGroupId(groupId);

                // copy the contents of this group - we do not copy via the dto factory since we want to specify new ids
                final FlowSnippetDTO contentsCopy = copyContentsForGroup(groupDTO.getContents(), cp.getId(), connectableMap, serviceIdMap);
                cp.setContents(contentsCopy);
                groups.add(cp);
            }
        }
        snippetContentsCopy.setProcessGroups(groups);

        final Set<RemoteProcessGroupDTO> remoteGroups = new HashSet<>();
        if (snippetContents.getRemoteProcessGroups() != null) {
            for (final RemoteProcessGroupDTO remoteGroupDTO : snippetContents.getRemoteProcessGroups()) {
                final RemoteProcessGroupDTO cp = dtoFactory.copy(remoteGroupDTO);
                cp.setId(generateId(remoteGroupDTO.getId()));
                cp.setParentGroupId(groupId);

                final RemoteProcessGroupContentsDTO contents = cp.getContents();
                if (contents != null && contents.getInputPorts() != null) {
                    for (final RemoteProcessGroupPortDTO remotePort : contents.getInputPorts()) {
                        remotePort.setGroupId(cp.getId());
                        connectableMap.put(remoteGroupDTO.getId() + "-" + remotePort.getId(), dtoFactory.createConnectableDto(remotePort, ConnectableType.REMOTE_INPUT_PORT));
                    }
                }
                if (contents != null && contents.getOutputPorts() != null) {
                    for (final RemoteProcessGroupPortDTO remotePort : contents.getOutputPorts()) {
                        remotePort.setGroupId(cp.getId());
                        connectableMap.put(remoteGroupDTO.getId() + "-" + remotePort.getId(), dtoFactory.createConnectableDto(remotePort, ConnectableType.REMOTE_OUTPUT_PORT));
                    }
                }

                remoteGroups.add(cp);
            }
        }
        snippetContentsCopy.setRemoteProcessGroups(remoteGroups);

        final Set<ConnectionDTO> connections = new HashSet<>();
        if (snippetContents.getConnections() != null) {
            for (final ConnectionDTO connectionDTO : snippetContents.getConnections()) {
                final ConnectionDTO cp = dtoFactory.copy(connectionDTO);

                final ConnectableDTO source = connectableMap.get(cp.getSource().getGroupId() + "-" + cp.getSource().getId());
                final ConnectableDTO destination = connectableMap.get(cp.getDestination().getGroupId() + "-" + cp.getDestination().getId());

                cp.setId(generateId(connectionDTO.getId()));
                cp.setSource(source);
                cp.setDestination(destination);
                cp.setParentGroupId(groupId);
                connections.add(cp);
            }
        }
        snippetContentsCopy.setConnections(connections);

        return snippetContentsCopy;
    }

    private void updateControllerServiceIdentifiers(final FlowSnippetDTO snippet, final Map<String, String> serviceIdMap) {
        final Set<ProcessorDTO> processors = snippet.getProcessors();
        if (processors != null) {
            for (final ProcessorDTO processor : processors) {
                updateControllerServiceIdentifiers(processor.getConfig(), serviceIdMap);
            }
        }

        for (final ProcessGroupDTO processGroupDto : snippet.getProcessGroups()) {
            updateControllerServiceIdentifiers(processGroupDto.getContents(), serviceIdMap);
        }
    }

    private void updateControllerServiceIdentifiers(final ProcessorConfigDTO configDto, final Map<String, String> serviceIdMap) {
        if (configDto == null) {
            return;
        }

        final Map<String, String> properties = configDto.getProperties();
        final Map<String, PropertyDescriptorDTO> descriptors = configDto.getDescriptors();
        if (properties != null && descriptors != null) {
            for (final PropertyDescriptorDTO descriptor : descriptors.values()) {
                if (descriptor.getIdentifiesControllerService() != null) {
                    final String currentServiceId = properties.get(descriptor.getName());
                    if (currentServiceId == null) {
                        continue;
                    }

                    final String newServiceId = serviceIdMap.get(currentServiceId);
                    properties.put(descriptor.getName(), newServiceId);
                }
            }
        }
    }

    /**
     * Generates a new id for the current id that is specified. If no seed is
     * found, a new random id will be created.
     *
     * @param currentId
     * @return
     */
    private String generateId(final String currentId) {
        final ClusterContext clusterContext = ClusterContextThreadLocal.getContext();
        if (clusterContext != null) {
            final String seed = clusterContext.getIdGenerationSeed() + "-" + currentId;
            return UUID.nameUUIDFromBytes(seed.getBytes(StandardCharsets.UTF_8)).toString();
        } else {
            return UUID.randomUUID().toString();
        }
    }

    /* setters */
    public void setDtoFactory(DtoFactory dtoFactory) {
        this.dtoFactory = dtoFactory;
    }

    public void setFlowController(FlowController flowController) {
        this.flowController = flowController;
    }

}<|MERGE_RESOLUTION|>--- conflicted
+++ resolved
@@ -256,13 +256,8 @@
         for (final Map.Entry<PropertyDescriptor, String> entry : serviceNode.getProperties().entrySet()) {
             final PropertyDescriptor descriptor = entry.getKey();
             final String propertyValue = entry.getValue();
-<<<<<<< HEAD
-            
-            if ( descriptor.getControllerServiceDefinition() != null && propertyValue != null ) {
-=======
-
-            if (descriptor.getControllerServiceDefinition() != null) {
->>>>>>> 384b2ac2
+
+            if (descriptor.getControllerServiceDefinition() != null && propertyValue != null) {
                 final ControllerServiceNode referencedNode = flowController.getControllerServiceNode(propertyValue);
                 if (referencedNode == null) {
                     throw new IllegalStateException("Controller Service with ID " + propertyValue + " is referenced in template but cannot be found");
@@ -482,7 +477,7 @@
         // if there is any controller service that maps to another controller service, update the id's
         updateControllerServiceIdentifiers(snippetContentsCopy, serviceIdMap);
 
-        // 
+        //
         // Copy ProcessGroups
         //
         // instantiate the process groups, renaming as necessary
